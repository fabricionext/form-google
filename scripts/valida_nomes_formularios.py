--- conflicted
+++ resolved
@@ -4,13 +4,7 @@
 from bs4 import BeautifulSoup
 
 # Diretórios onde estão os templates
-<<<<<<< HEAD
-TEMPLATE_DIRS = [
-    "templates/peticionador",
-]
-=======
 TEMPLATE_DIRS = ["templates/peticionador"]
->>>>>>> efe17b3a
 
 # Regex para snake_case
 SNAKE_CASE = re.compile(r"^[a-z0-9_]+$")
