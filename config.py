--- conflicted
+++ resolved
@@ -3,10 +3,7 @@
 import os
 
 from dotenv import load_dotenv
-<<<<<<< HEAD
 from sqlalchemy import create_engine, text
-=======
->>>>>>> 9972c245
 
 load_dotenv(override=True)
 
@@ -39,21 +36,6 @@
     return templates
 
 # Carregar credenciais do Google como string JSON
-<<<<<<< HEAD
-logger.debug(
-    "[CONFIG_DEBUG_CRED] Tentando obter GOOGLE_SERVICE_ACCOUNT_JSON do env..."
-)
-GOOGLE_SERVICE_ACCOUNT_JSON_PATH = os.getenv("GOOGLE_SERVICE_ACCOUNT_JSON")
-logger.debug(
-    "[CONFIG_DEBUG_CRED] GOOGLE_SERVICE_ACCOUNT_JSON_PATH: %s",
-    GOOGLE_SERVICE_ACCOUNT_JSON_PATH,
-)
-GOOGLE_CREDENTIALS_AS_JSON_STR = None
-logger.debug(
-    "[CONFIG_DEBUG_CRED] Verificando existência de: %s",
-    GOOGLE_SERVICE_ACCOUNT_JSON_PATH,
-)
-=======
 logger.debug("Tentando obter GOOGLE_SERVICE_ACCOUNT_JSON do env...")
 GOOGLE_SERVICE_ACCOUNT_JSON_PATH = os.getenv("GOOGLE_SERVICE_ACCOUNT_JSON")
 logger.debug(
@@ -61,38 +43,22 @@
     bool(GOOGLE_SERVICE_ACCOUNT_JSON_PATH),
 )
 GOOGLE_CREDENTIALS_AS_JSON_STR = None
->>>>>>> 9972c245
 path_exists = (
     os.path.exists(GOOGLE_SERVICE_ACCOUNT_JSON_PATH)
     if GOOGLE_SERVICE_ACCOUNT_JSON_PATH
     else False
 )
-<<<<<<< HEAD
-logger.debug("[CONFIG_DEBUG_CRED] Caminho existe? %s", path_exists)
-if GOOGLE_SERVICE_ACCOUNT_JSON_PATH and path_exists:
-    try:
-        logger.debug(
-            "[CONFIG_DEBUG_CRED] Tentando abrir e carregar JSON de: %s",
-            GOOGLE_SERVICE_ACCOUNT_JSON_PATH,
-=======
 logger.debug("Arquivo de credenciais encontrado? %s", path_exists)
 if GOOGLE_SERVICE_ACCOUNT_JSON_PATH and path_exists:
     try:
         logger.debug(
             "Lendo arquivo de credenciais em %s", GOOGLE_SERVICE_ACCOUNT_JSON_PATH
->>>>>>> 9972c245
         )
         with open(GOOGLE_SERVICE_ACCOUNT_JSON_PATH, "r") as f:
             # Carrega o JSON do arquivo e o converte de volta para uma string JSON compacta
             # Isso garante que temos uma string JSON válida e não um objeto Python dict
             loaded_json = json.load(f)
-<<<<<<< HEAD
-            logger.debug("[CONFIG_DEBUG_CRED] JSON carregado do arquivo com sucesso.")
             GOOGLE_CREDENTIALS_AS_JSON_STR = json.dumps(loaded_json)
-            logger.debug("[CONFIG_DEBUG_CRED] JSON convertido para string com sucesso.")
-=======
-            GOOGLE_CREDENTIALS_AS_JSON_STR = json.dumps(loaded_json)
->>>>>>> 9972c245
         logger.info(
             f"Credenciais Google carregadas com sucesso de {GOOGLE_SERVICE_ACCOUNT_JSON_PATH}"
         )
@@ -103,24 +69,11 @@
         )
         # GOOGLE_CREDENTIALS_AS_JSON_STR permanecerá None, o que deve ser tratado na aplicação
 elif GOOGLE_SERVICE_ACCOUNT_JSON_PATH:
-<<<<<<< HEAD
-    logger.warning(
-        "[CONFIG_DEBUG_CRED] Arquivo especificado (%s) não encontrado, mas a variável de ambiente existe.",
-        GOOGLE_SERVICE_ACCOUNT_JSON_PATH,
-    )
-=======
->>>>>>> 9972c245
     logger.warning(
         "Arquivo de credenciais JSON do Google especificado (%s) não encontrado.",
         GOOGLE_SERVICE_ACCOUNT_JSON_PATH,
     )
 else:
-<<<<<<< HEAD
-    logger.warning(
-        "[CONFIG_DEBUG_CRED] Variável de ambiente GOOGLE_SERVICE_ACCOUNT_JSON não definida OU caminho é None."
-    )
-=======
->>>>>>> 9972c245
     logger.warning("Variável de ambiente GOOGLE_SERVICE_ACCOUNT_JSON não definida.")
 
 DB_URI = os.getenv(
@@ -236,16 +189,7 @@
 }
 
 logger.debug(
-<<<<<<< HEAD
-    "[CONFIG_DEBUG_FINAL] Valor final de GOOGLE_CREDENTIALS_AS_JSON_STR APÓS definição do CONFIG: %s",
-    CONFIG.get("GOOGLE_CREDENTIALS_AS_JSON_STR") is not None,
-)
-logger.debug("=" * 50)
-logger.debug("[CONFIG_DEBUG_ENV] FINALIZANDO config.py")
-logger.debug("=" * 50)
-=======
     "GOOGLE_CREDENTIALS_AS_JSON_STR definido? %s",
     CONFIG.get("GOOGLE_CREDENTIALS_AS_JSON_STR") is not None,
 )
-logger.debug("Finalizando config.py")
->>>>>>> 9972c245
+logger.debug("Finalizando config.py")