--- conflicted
+++ resolved
@@ -9,7 +9,16 @@
 
 logger = logging.getLogger(__name__)
 
-<<<<<<< HEAD
+# Permite logs de depuração extensos apenas quando DEBUG_CONFIG=1
+DEBUG_CONFIG = os.getenv("DEBUG_CONFIG") == "1"
+
+if DEBUG_CONFIG:
+    logger.debug("=" * 50)
+    logger.debug("[CONFIG_DEBUG_ENV] INICIANDO config.py")
+    logger.debug("[CONFIG_DEBUG_ENV] CONTEÚDO COMPLETO DE os.environ:")
+    for key, value in os.environ.items():
+        logger.debug("[CONFIG_DEBUG_ENV]   %s = %s", key, value)
+    logger.debug("=" * 50)
 
 def _load_templates_from_db(db_uri: str) -> dict:
     """Retorna dicionário de templates armazenados no banco de dados."""
@@ -25,19 +34,6 @@
     except Exception as exc:
         logger.error("Erro ao carregar templates do banco: %s", exc)
     return templates
-
-=======
-# Permite logs de depuração extensos apenas quando DEBUG_CONFIG=1
-DEBUG_CONFIG = os.getenv("DEBUG_CONFIG") == "1"
-
-if DEBUG_CONFIG:
-    logger.debug("=" * 50)
-    logger.debug("[CONFIG_DEBUG_ENV] INICIANDO config.py")
-    logger.debug("[CONFIG_DEBUG_ENV] CONTEÚDO COMPLETO DE os.environ:")
-    for key, value in os.environ.items():
-        logger.debug("[CONFIG_DEBUG_ENV]   %s = %s", key, value)
-    logger.debug("=" * 50)
->>>>>>> b215b5ec
 
 # Carregar credenciais do Google como string JSON
 logger.debug(
